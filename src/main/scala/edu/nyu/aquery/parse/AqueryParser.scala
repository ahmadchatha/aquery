package edu.nyu.aquery.parse

import scala.language.implicitConversions
import scala.util.parsing.combinator.PackratParsers
import scala.util.parsing.combinator.syntactical.StandardTokenParsers
import scala.util.parsing.input.CharArrayReader.EofCh

import edu.nyu.aquery.ast._

/**
 * Aquery grammar parser. The grammar is described using EBNF when possible. Packratparser
 * used to handle left-recursive productions automatically. Note that the order of productions
 * for a given non-terminal is significant, with longest-possible matches listed first.
 *
 * The implementation is loosely based on
 * https://github.com/scalan/scalan/blob/master/meta/src/main/scala/scalan/meta/SqlParser.scala,
 * mainly the way of handling keywords with reflection.
 */
object AqueryParser extends StandardTokenParsers with PackratParsers {
  // define a simple lexer overriding some basic tokenization
  class AqueryLexical(val keywords: Seq[Keyword]) extends AqueryTokens {
    override def token: Parser[Token] =
      ( identChar ~ rep( identChar | digit ) ^^ { case first ~ rest => processIdent(first :: rest mkString "") }
        // floats
        | rep1(digit) ~ '.' ~ rep(digit) ^^ { case first ~ d ~ rest => NumericLit(first ::: d :: rest mkString "") }
        // ints
        | digit ~ rep( digit ) ^^ { case first ~ rest => NumericLit(first :: rest mkString "") }
        // strings are only double quoted in AQuery, single quotes are used for dates/date-times
        | '\"' ~ rep( chrExcept('\"', '\n', EofCh) ) ~ '\"' ^^ { case '\"' ~ chars ~ '\"' => StringLit(chars mkString "") }
        // dates and timestamp are handled with single quotes
        // nano-seconds are handled separately and simply attached to string representation
        | '\'' ~> timestamp ~ (('.' ~> rep(digit)).? <~ '\'') ^^ { case ts ~ ns =>
          val nano = ns.map(n => "." + n.mkString("")).getOrElse("")
          StringLit(ts.chars + nano)
        }
        | '\'' ~> date <~ '\''
        | '\"' ~> failure("unclosed string literal")
        | '\'' ~> failure("unclosed/invalid date/timestamp")
        // verbatim before any delimiters to consume contents
        | verbatim
        | delim
        | EofCh ^^^ EOF
        | failure("illegal character")
        )

    // use canonical representation to handle keywords that must be uppercase
    reserved ++= keywords.flatMap(w => w.canonical)
    delimiters +=(
      "@", "*", "+", "-", "<", "=", "<>", "!=", "<=", ">=", ">", "/", "(", ")", "==",
      ",", ";", "%", "{", "}", ":=", ":", "[", "]", ".", "&", "|", "^", "~", "<=>")
  }


  // there are some keywords that we always want to be upper case
  val alwaysUpperCase = Set("TIMESTAMP", "INT", "FLOAT", "STRING", "BOOLEAN", "DATE")

  // str: string representation, fun: keyword is a valid built-in function
  protected case class Keyword(str: String, fun: Boolean = false) {
    lazy val canonical =  List(str.toUpperCase) :::
      (if (!alwaysUpperCase.contains(str.toUpperCase)) List(str.toLowerCase) else Nil)

    lazy val parser: Parser[Keyword] = canonical.map(x => x: Parser[String]).reduce(_ | _) ^^^ this
  }
  // implicit for convenience
  protected implicit def asParser(k: Keyword): Parser[Keyword] = k.parser

  // keywords
  protected val ABS = Keyword("ABS", fun = true)
  protected val ALL = Keyword("ALL")
  protected val AND = Keyword("AND")
  protected val ARRAYS = Keyword("ARRAYS")
  protected val AS = Keyword("AS")
  protected val ASSUMING = Keyword("ASSUMING")
  protected val ASC = Keyword("ASC")
  protected val AVG = Keyword("AVG", fun = true)
  protected val AVGS = Keyword("AVGS", fun = true)
  protected val BETWEEN = Keyword("BETWEEN")
  protected val BOOLEAN = Keyword("BOOLEAN")
  protected val BY = Keyword("BY")
  protected val CASE = Keyword("CASE")
  protected val CONCATENATE = Keyword("CONCATENATE", fun = true)
  protected val COUNT = Keyword("COUNT", fun = true)
  protected val CREATE = Keyword("CREATE")
  protected val DATA = Keyword("DATA")
  protected val DATE = Keyword("DATE")
  protected val DELETE = Keyword("DELETE")
  protected val DELTAS = Keyword("DELTAS", fun = true)
  protected val DESC = Keyword("DESC")
  protected val DISTINCT = Keyword("DISTINCT", fun = true)
  protected val DROP = Keyword("DROP", fun = true)
  protected val ELSE = Keyword("ELSE")
  protected val END = Keyword("END")
  protected val EVEN = Keyword("EVEN")
  protected val EVERY = Keyword("EVERY")
  protected val EXCEPT = Keyword("EXCEPT")
  protected val EXEC = Keyword("EXEC")
  protected val EXISTS = Keyword("EXISTS")
  protected val FALSE = Keyword("FALSE")
  protected val FIELDS = Keyword("FIELDS")
  protected val FILL = Keyword("FILL", fun = true)
  protected val FILLS = Keyword("FILLS", fun = true)
  protected val FIRST = Keyword("FIRST", fun = true)
  protected val FLATTEN = Keyword("FLATTEN", fun = true)
  protected val FLOAT = Keyword("FLOAT")
  protected val FROM = Keyword("FROM")
  protected val FULL = Keyword("FULL")
  protected val FUNCTION = Keyword("FUNCTION")
  protected val GROUP = Keyword("GROUP")
  protected val HAVING = Keyword("HAVING")
  protected val IF = Keyword("IF")
  protected val IN = Keyword("IN")
  protected val INFILE = Keyword("INFILE")
  protected val INNER = Keyword("INNER")
  protected val INSERT = Keyword("INSERT")
  protected val INT = Keyword("INT")
  protected val INTO = Keyword("INTO")
  protected val IS = Keyword("IS")
  protected val JOIN = Keyword("JOIN")
  protected val LAST = Keyword("LAST", fun = true)
  protected val LIKE = Keyword("LIKE")
  protected val LOAD = Keyword("LOAD")
  protected val MAX = Keyword("MAX", fun = true)
  protected val MAXS = Keyword("MAXS", fun = true)
  protected val MIN = Keyword("MIN", fun = true)
  protected val MINS = Keyword("MINS", fun = true)
  protected val MOVING = Keyword("MOVING", fun = true)
  protected val NEXT = Keyword("NEXT", fun = true)
  protected val NOT = Keyword("NOT", fun = true)
  protected val NULL = Keyword("NULL")
  protected val ODD = Keyword("ODD")
  protected val ON = Keyword("ON")
  protected val OR = Keyword("OR", fun = true)
  protected val OUTER = Keyword("OUTER")
  protected val OUTFILE = Keyword("OUTFILE")
  protected val OVERLAPS = Keyword("OVERLAPS")
  protected val PREV = Keyword("PREV", fun = true)
  protected val PRD = Keyword("PRD", fun = true)
  protected val PRDS = Keyword("PRDS", fun = true)
  protected val REVERSE = Keyword("REVERSE", fun = true)
  protected val ROWID = Keyword("ROWID")
  protected val SAVE = Keyword("SAVE")
  protected val SET =  Keyword("SET")
  protected val SELECT = Keyword("SELECT")
  protected val SHOW = Keyword("SHOW")
  protected val SQRT = Keyword("SQRT", fun = true)
  protected val STDDEV = Keyword("STDDEV", fun = true)
  protected val STRING = Keyword("STRING")
  protected val SUM = Keyword("SUM", fun = true)
  protected val SUMS = Keyword("SUMS", fun = true)
  protected val TABLE = Keyword("TABLE")
  protected val TERMINATED = Keyword("TERMINATED")
  protected val THEN = Keyword("THEN")
  protected val TIMESTAMP = Keyword("TIMESTAMP")
  protected val TRUE = Keyword("TRUE")
  protected val UPDATE = Keyword("UPDATE")
  protected val USING = Keyword("USING")
  protected val VALUES = Keyword("VALUES")
  protected val VARS = Keyword("VARS", fun = true)
  protected val WITH = Keyword("WITH")
  protected val WHEN = Keyword("WHEN")
  protected val WHERE = Keyword("WHERE")


  // Use reflection to find the reserved words defined in this class.
  protected val reservedWords = this
      .getClass
      .getMethods
      .filter(_.getReturnType == classOf[Keyword])
      .map(_.invoke(this).asInstanceOf[Keyword])

  // Lexicalizer
  override val lexical = new AqueryLexical(reservedWords)

  // An AQuery program is a non-empty list of top-level constructs
  def program: Parser[List[TopLevel]] =
    rep1(fullQuery
        | verbatim
        | io
        | udf
        | delete
        | update
        | create
        | insert
    )

  /*
    Queries: consist of an optional list of local queries followed by a main query
     Local queries are only visible within their given set
   */
  def fullQuery: Parser[Query] =
    positioned((WITH ~> localQuery.+).? ~ topApply ^^ { case locals ~ q => Query(locals.getOrElse(Nil), q) })

  // Local query consists of a name, column names and a relational algebra result
  def localQuery: Parser[(String, List[String], RelAlg)] =
    ident ~ ("(" ~> rep1sep(ident, ",") <~ ")").? ~
      (AS ~> "(" ~> topApply <~ ")") ^^ { case n ~ cs ~ q => (n, cs.getOrElse(Nil), q)}

  // Users can apply a function to the overall result of a query. Note that the function
  // Can only take the query as an argument. Furthermore, the function must be a keyword
  // so as to avoid ambiguity. Consider the case:
  // SELECT * FROM t g(SELECT * from N). g can be viewed as a function applied to the second
  // query or as a correlation name for the table in the first query's from-clause. Making
  // this a keyword resolves this issue.
  def topApply: Parser[RelAlg] =
    positioned(
      ((SHOW ^^^ "SHOW"
        | EXEC <~ ARRAYS ^^^ "EXEC_ARRAYS"
        | DISTINCT ^^^ "DISTINCT"
        ) ~
        ("(" ~> query <~ ")")) ^^ { case f ~ q => TopApply(f, q) }
      | query
      )

  // We assemble a query with incremental relational algebra operations
  def query: Parser[RelAlg] = positioned(
    SELECT ~>
    DISTINCT.? ~
    rep1sep(projection, ",") ~
    (FROM ~> from) ~
    (ASSUMING ~> order).?  ~
    (WHERE ~> where).? ~
    (GROUP ~> BY ~> groupBy ~ (HAVING ~> rep1sep(expr, ",")).? ^^ {
      case g ~ h => (g, h.getOrElse(Nil))
    }).? ^^ {
      case d ~ p ~ t ~ s ~ w ~ gh =>
        val sorted = s.map(SortBy(t, _)).getOrElse(t)
        val filtered = w.map(Filter(sorted, _)).getOrElse(sorted)
        val grouped = gh.map { case (g, h) => GroupBy(filtered, g, h) }.getOrElse(filtered)
        val projected = Project(grouped, p)
        d.map(x => TopApply(x.str, projected)).getOrElse(projected)
    })

  // Projections
  def projection: Parser[(Expr, Option[String])] =
    expr ~ (AS ~> ident).? ^^ { case e ~ nm  => e -> nm }

  // From clause
  // for now we only consider joins based on USING. Condition based joins can use ',' and filters
  // Joins are left-associative
  lazy val from: PackratParser[RelAlg] =
    positioned(from ~ (INNER ~> JOIN ~> simpleTable) ~ (USING ~> using) ^^ { case l ~ r ~ c =>
      Join(InnerJoinUsing, l, r, c)
    }
     | from ~ (FULL ~> OUTER ~> JOIN ~> simpleTable) ~ (USING ~> using) ^^ { case l ~ r ~ c =>
        Join(FullOuterJoinUsing, l, r, c)
    }
     | (from <~ ",") ~ simpleTable ^^ { case l ~ r => Join(Cross, l, r, Nil) }
     | bottomApply
     | simpleTable
     )

  // Parentheses are optional when joining on a single column
  def using: Parser[List[Expr]] =
    ("(" ~> repsep(id, ",") <~ ")"
      | id ^^ { List(_) }
      )

  // Simple table name with optional alias ("as" is also optional)
  // So t, t as t1, and t t1 are all valid simple tables
  def simpleTable: Parser[RelAlg] =
    positioned(ident ~ (AS.? ~> ident).? ^^ {case n ~ a => Table(n, a)})

  // Generate a table from a function call
  // note that these cannot be aliased. This is to restrict their use.
  // Users can easily do something like
  // WITH myTable AS (SELECT * FROM f()) SELECT mt.c1 FROM myTable as mt
  def bottomApply: Parser[RelAlg] =
     positioned(funCall ^^ { case FunCall(f, args) => BottomApply(f, args) })

  // Order-clause, tuples of direction and column
  def order: Parser[List[(OrderDirection, String)]] = rep1sep(orderPair, ",")
  // tuples of order, note that the column can be table.columns
  def orderPair: Parser[(OrderDirection, String)] =
    (ASC| DESC) ~ ident ~ ("." ~> ident).? ^^ { case d ~ id ~ idop =>
        val col = idop.map(c => id + "." + c).getOrElse(id)
        val dir = if (d == ASC) Asc else Desc
        dir -> col
    }

  // Where clause is an "AND" separated list of predicates or expressions
  def where: Parser[List[Expr]] = rep1sep(predicate | expr, AND)


  // Predicates commonly used in where clauses
  // This is a bit dense but the general idea is we're trying to avoid repetition just due
  // to optional NOT. NOT becomes a wrapping function that simply negates original predicate
  // predicates become function calls
  def predicate: Parser[Expr] =
    positioned(expr ~ NOT.? ~ (
      (BETWEEN ~ (expr <~ AND) ~ expr) ^^ { case b ~ e1 ~ e2 => FunCall(b.str, List(e1, e2)) }
        | IN ~ (
          expr ^^ { List(_) }
          | "(" ~> rep1sep(expr, ",") <~ ")"
          ) ^^ { case i ~ es => FunCall(i.str, es) }
        | LIKE ~ expr ^^ { case l ~ e => FunCall(l.str, List(e)) }
        ) ^^ { case e ~ n ~ FunCall(f, args) =>
        wrapWithOptFun(n.map(_.str), FunCall(f, e :: args))
    }
      | expr ~ IS ~ NOT.? ~ bool ^^ { case e ~ i ~ n ~ b =>
      BinExpr(n.map( _ => Neq).getOrElse(Eq), e, b)
    }
      | expr ~ IS ~ NOT.? <~ NULL ^^ { case e ~ i ~ n =>
      wrapWithOptFun(n.map(_.str), FunCall(NULL.str, List(e)))
    }
      | range ~ NOT.? ~ OVERLAPS ~ range ^^ { case l ~ n ~ o ~ r =>
      wrapWithOptFun(n.map(_.str), FunCall(o.str, l ++ r))
    }
    )

  // simple helper for optional function call
  def wrapWithOptFun(k: Option[String], e: Expr) = k.map(x => FunCall(x, e :: Nil)).getOrElse(e)

  // range is a 2-tuple of expressions
  def range: Parser[List[Expr]] =
    ("(" ~> expr <~ ",") ~ expr <~ ")" ^^ { case e1 ~ e2 => List(e1, e2) }

  // Group by clause
  // Parse name-value pairs for groups
  def groupBy: Parser[List[(Expr, Option[String])]] =  rep1sep(group, ",")
  // Groups can be optionally named, so that they can then be reused in projection
  def group: Parser[(Expr, Option[String])] = expr ~ (AS ~> ident).? ^^ {case e ~ i => e -> i}

  // Verbatim code, handled at tokenizer level
  def verbatim: Parser[VerbatimCode] =
    positioned(elem("verbatim code", _.isInstanceOf[lexical.Verbatim]) ^^ { c => VerbatimCode(c.chars) })

  // Update statements
  // Allow order clauses (applied to entire table before update)
  // Selections
  // Group by (with optional having)
  def update: Parser[Update] =
    positioned(UPDATE ~> ident ~
      (SET ~> rep1sep(elemUpdate, ",")) ~
      (ASSUMING ~> order).? ~
      (WHERE ~> where).? ~
      (GROUP ~> BY ~> rep1sep(expr, ",") ~ (HAVING ~> rep1sep(expr, ",")).? ^^ { case g ~ h =>
        (g, h.getOrElse(Nil))
      }).? ^^ { case t ~ u ~ o ~ w ~ gh  =>
      val (gL, hL) = gh.getOrElse((Nil, Nil))
      Update(t, u, o.getOrElse(Nil), w.getOrElse(Nil), gL, hL)
    })

  // one element in an update statement
  def elemUpdate: Parser[(String, Expr)] = (ident <~ "=") ~ expr ^^ { case f ~ v => f -> v }

  // Aquery allows two type of deletes
  // deletion based on predicates (case 1) (i.e. row-wise deletion)
  // deletion based on columns (case 2) (i.e. col-wise deletion)
  // Note that group-by must have a having clause
  def delete: Parser[Delete] =
    positioned(DELETE ~> FROM ~> ident ~
      (ASSUMING ~> order).? ~
      (WHERE ~> where).? ~
      (GROUP ~> BY ~> rep1sep(expr, ",") ~ (HAVING ~> rep1sep(expr, ","))).? ^^ {
        case t ~ o ~ w ~ gh =>
          // extract lists of group/having expressions
          val (gL, hL) = gh.map { case g ~ h => (g, h) }.getOrElse((Nil, Nil))
          Delete(t, Right(w.getOrElse(Nil)), o.getOrElse(Nil), gL, hL)
      }
     | (DELETE ~> rep1sep(ident, ",") <~ FROM) ~ ident ^^ { case cs ~ t =>
      Delete(t, Left(cs), Nil, Nil, Nil)
    }
     )

  // Insert statements
  // The source of data can be explicit values or a query
  // the order of insertion can also be modified
  // the order clause applies to the new data to be inserted
  def insert: Parser[Insert] =
    positioned(INSERT ~> INTO ~> ident ~
      (ASSUMING ~> order).? ~
      modInsert.? ~
      srcInsert ^^ { case n ~ o ~ m ~ s => Insert(n, o.getOrElse(Nil), m.getOrElse(Nil), s)})

  // Insertion order can be modified by specifying the columns to put value sinto
  def modInsert: Parser[List[String]] = "(" ~> repsep(ident, ",") <~ ")"

  // Insertion can come from explicit values or a full query
  def srcInsert: Parser[Either[List[Expr], Query]] =
    (VALUES ~> "(" ~> repsep(expr, ",") <~ ")" ^^ { es => Left(es) }
      | fullQuery ^^ { Right(_) }
      )

  // Create statements
  // A table can be created simply by stating the schema, or by a query reuslt
  def create: Parser[Create] =
    positioned(CREATE ~> TABLE ~> ident ~
      (schema ^^ { Left(_) }
        | fullQuery ^^ { Right(_) }
        ) ^^ { case n ~ s => Create(n, s) })

  // A table schema consists of column name and type tuples
  def schema: Parser[List[(String, TypeName)]] = "(" ~> rep1sep(schemaEntry, ",") <~ ")"

  def schemaEntry: Parser[(String, TypeName)] = ident ~ typeLabel ^^ { case i ~ t => i -> t}

  // Types must always be in upper case, see alwaysUpperCase
  def typeLabel: Parser[TypeName] =
    positioned(INT  ^^^ TypeInt
      | FLOAT  ^^^ TypeFloat
      | TIMESTAMP ^^^ TypeTimestamp
      | DATE  ^^^ TypeDate
      | BOOLEAN ^^^ TypeBoolean
      | STRING ^^^ TypeString
      )

  // Load/Save statements
  def io: Parser[DataIO] =
  positioned( LOAD ~> DATA ~> INFILE ~> stringLit ~
    (INTO ~> TABLE ~> ident) ~
    (FIELDS ~> TERMINATED ~> BY ~> stringLit) ^^ { case f ~ t ~ s => Load(f, t, s)}
  | (fullQuery <~ INTO <~ OUTFILE) ~
    (stringLit <~ FIELDS <~ TERMINATED <~ BY) ~ stringLit ^^ { case q ~ f ~ s => Save(f, q, s) }
    )

  // User defined functions
  // UDFs are a series of semi-colon separated local variable assignments or expressions
  // The last expression/assignment corresponds to the overall function value
  def udf: Parser[UDF] =
    positioned(FUNCTION ~> ident ~
      ("(" ~> repsep(ident, ",") <~ ")") ~
<<<<<<< HEAD
      ("{" ~> repsep(udfBody, ";") <~ "}") ^^ { case n ~ a ~ b => UDF(n, a, b) })
=======
      ("{" ~> rep1sep(udfBody, ";") <~ "}") ^^ { case n ~ a ~ b => UDF(n, a, b) })
>>>>>>> 7d54125c

  // UDF body: assignments to local vars or expressions
  def udfBody: Parser[Either[Assign, Expr]] =
    ((ident <~ ":=") ~ expr ^^ { case n ~ e => Left(Assign(n, e)) }
      | expr ^^ { Right(_) }
      )

  // Expressions, productions encode precedence and associativity
  lazy val expr: PackratParser[Expr] = positioned(
    (expr <~ "|") ~ and ^^ { case o ~ a => BinExpr(Lor, o, a) }
    | and
   )

  lazy val and: PackratParser[Expr] = positioned(
      (and <~ "&") ~ eq ^^ { case a ~ e => BinExpr(Land, a, e) }
      | eq
      )

  lazy val eq: PackratParser[Expr] = positioned(
    eq ~ ("=" | "!=") ~ rel ^^ { case e ~ op ~ r => BinExpr(if(op == "==") Eq else Neq, e, r) }
    |  rel
    )

  lazy val rel: PackratParser[Expr] = positioned(
    rel ~ ("<=" | ">=" | "<" | ">") ~ add ^^ {
        case r ~ opStr ~ a => BinExpr(opStr match {
          case "<=" => Le
          case ">=" => Ge
          case "<" => Lt
          case ">" => Gt
        }, r, a)
      }
    | add
    )

  lazy val add: PackratParser[Expr] = positioned(
    add ~ ("+" | "-") ~ mult ^^ {case a ~ op ~ m => BinExpr(if(op == "+") Plus else Minus, a, m) }
    | mult
   )

  lazy val mult: PackratParser[Expr] = positioned(
    mult ~ ("*" | "/") ~ pow ^^ { case m ~ op ~ p => BinExpr(if(op == "*") Times else Div, m, p) }
    | pow
    )

  def pow: Parser[Expr] = positioned(
    (unary <~ "^") ~ pow ^^ { case  u ~ e => BinExpr(Exp, u, e) }
    | unary
    )

  def unary: Parser[Expr] =
    positioned(("!" | "-") ~ baseExp ^^ { case op ~ e => if(op == "!") UnExpr(Not, e) else
      e match {
        case IntLit(v) => IntLit(-v)
        case FloatLit(v) => FloatLit(-v)
        case _ => UnExpr(Neg, e)
      }
    }
      | baseExp
      )

  // index operation
  lazy val indexExpr: PackratParser[ArrayIndex] =
    positioned(baseExp ~ ("[" ~> indexOp <~ "]") ^^ { case a ~ i => ArrayIndex(a, i) })

  // safe indexing operations
  def indexOp: Parser[IndexOperator] =
    (EVEN ^^ { _ => Even }
      | ODD ^^ {_ => Odd}
      | EVERY ~> numericLit ^^ {n => Every(n.toInt)}
      )

  // Case expressions
  def caseExpr: Parser[Case] =
    positioned(CASE ~> expr.? ~ whenThen.+ ~ (ELSE ~> expr).? <~ END ^^ { case c ~ it ~ e  => Case(c, it, e) })

  // when-then expressions, used in case expressions
  def whenThen: Parser[IfThen] =
    positioned(WHEN ~> expr <~ THEN) ~  expr ^^ { case i ~ t => IfThen(i, t) }


  // function call (handle UDF and built-in separately to avoid conflict with reserved words)
  def funCall: Parser[FunCall] =
    positioned(ident ~ ("(" ~> repsep(expr, ",") <~ ")") ^^ { case f ~ args => FunCall(f, args) }
      | builtin ~ ("(" ~> repsep(expr, ",") <~ ")") ^^ { case f ~ args => FunCall(f.str.toUpperCase, args) }
      )

  // reflection to get all built-in functions
  def builtin: Parser[Keyword] =
    this
      .getClass
      .getMethods
      .filter(_.getReturnType == classOf[Keyword])
      .map(_.invoke(this).asInstanceOf[Keyword])
      .filter(_.fun)
      .map(_.parser).reduce(_ | _)


  lazy val baseExp: PackratParser[Expr] =
    positioned(lit
      | indexExpr
      | "(" ~> expr <~ ")"
      | caseExpr
      | funCall
      | tableExp
      | id
      )


  // Constants/literals
  def lit: Parser[Lit] =
    positioned(numericLit ^^ { v => if (v.contains(".")) FloatLit(v.toDouble) else IntLit(v.toLong) }
      | timestamp
      |  date
      |  stringLit ^^ {s => StringLit(s)}
      |  bool
      )

  // Expressions related to a table
  def tableExp: Parser[TableExpr] =
    positioned(ROWID ^^ { _ => RowId}
    | (ident <~ ".") ~ ident ^^ { case t ~ c => ColumnAccess(t, c) }
    | "*" ^^ { _ => WildCard }
    )

  def bool: Parser[Lit] =
    positioned(TRUE ^^ { _ => BooleanLit(true) }
      | FALSE ^^ { _ => BooleanLit(false) }
      )

  def date: Parser[Lit] =
    positioned(elem("date", _.isInstanceOf[lexical.Date]) ^^ { x => DateLit(x.chars) })

  def timestamp: Parser[Lit] =
    positioned(elem("timestamp", _.isInstanceOf[lexical.Timestamp]) ^^ { x => TimestampLit(x.chars) })

  def id: Parser[Id] = positioned(ident ^^ {n => Id(n)})

  /**
   * Parse a string as a given non-terminal
   * @param prod non-terminal
   * @param s string to parse
   * @tparam A
   * @return parsed representation
   */
  def parse[A](prod: Parser[A], s: String) = {
    val tokens = new lexical.Scanner(s)
    phrase(prod)(tokens)
  }

  /**
   * Parse AQuery program
   * @param s string representation of program
   * @return sequence of top-level constructs
   */
  def apply(s: String): ParseResult[Seq[TopLevel]] = parse(program, s)
}<|MERGE_RESOLUTION|>--- conflicted
+++ resolved
@@ -419,11 +419,7 @@
   def udf: Parser[UDF] =
     positioned(FUNCTION ~> ident ~
       ("(" ~> repsep(ident, ",") <~ ")") ~
-<<<<<<< HEAD
-      ("{" ~> repsep(udfBody, ";") <~ "}") ^^ { case n ~ a ~ b => UDF(n, a, b) })
-=======
       ("{" ~> rep1sep(udfBody, ";") <~ "}") ^^ { case n ~ a ~ b => UDF(n, a, b) })
->>>>>>> 7d54125c
 
   // UDF body: assignments to local vars or expressions
   def udfBody: Parser[Either[Assign, Expr]] =
